"""
    Definitions for configurations.
"""

from dataclasses import dataclass
from typing import Optional, List
from simple_parsing.helpers import Serializable, field
from mimir.utils import CACHE_PATH, DATA_SOURCE


@dataclass
class ReferenceConfig(Serializable):
    """
        Config for attacks that use reference models.
    """
    models: List[str]
    """Reference model names"""


@dataclass
class NeighborhoodConfig(Serializable):
    """
        Config for neighborhood attack
    """
    model: str
    """Mask-filling model"""
    n_perturbation_list: List[int] = field(default_factory=lambda: [1, 10])
    """List of n_neighbors to try."""
    dump_cache: Optional[bool] = False
    "Dump neighbors data to cache? Exits program after dumping"
    load_from_cache: Optional[bool] = False
    """Load neighbors data from cache?"""
    # BERT-specific param
    original_tokenization_swap: Optional[bool] = True
    """Swap out token in original text with neighbor token, instead of re-generating text"""
    pct_swap_bert: Optional[float] = 0.05
    """Percentage of tokens per neighbor that are different from the original text"""
    neighbor_strategy: Optional[str] = 'deterministic'
    """Strategy for generating neighbors. One of ['deterministic', 'random']. Deterministic uses only one-word neighbors"""
    # T-5 specific hyper-parameters
    span_length: Optional[int] = 2
    """Span length for neighborhood attack"""
    random_fills_tokens: Optional[bool] = False
    """Randomly fill tokens?"""
    random_fills: Optional[bool] = False
    """Randomly fill?"""
    pct_words_masked: Optional[float] = 0.3
    """Percentage masked is actually pct_words_masked * (span_length / (span_length + 2 * buffer_size))"""
    n_perturbation_rounds: Optional[int] = 1
    """Number of perturbation-round trials"""
    buffer_size: Optional[int] = 1
    """Buffer size"""
    top_p: Optional[float] = 1.0
    """Use tokens (minimal set) with cumulative probability of <=top_p"""
    max_tries: Optional[int] = 100
    """Maximum number of trials in finding replacements for masked tokens"""
    ceil_pct: Optional[bool] = False
    """Apply ceil operation on span length calculation?"""

    def __post_init__(self):
        if self.dump_cache and self.load_from_cache:
            raise ValueError("Cannot dump and load cache at the same time")


@dataclass
class EnvironmentConfig(Serializable):
    """
        Config for environment-specific parameters
    """
    cache_dir: Optional[str] = None
    """Path to cache directory"""
    data_source: Optional[str] = None
    """Path where data is stored"""
    device: Optional[str] = 'cuda:1'
    """Device (GPU) to load main model on"""
    device_map: Optional[str] = None
    """Configuration for device map if needing to split model across gpus"""
    device_aux: Optional[str] = 'cuda:0'
    """Device (GPU) to load any auxiliary model(s) on"""
    compile: Optional[bool] = True
    """Compile models?"""
    int8: Optional[bool] = False
    """Use int8 quantization?"""
    half: Optional[bool] = False
    """Use half precision?"""
    results: Optional[str] = 'results'
    """Path for saving final results"""
    tmp_results: Optional[str] = 'tmp_results'

    def __post_init__(self):
        if self.cache_dir is None:
            self.cache_dir = CACHE_PATH
        if self.data_source is None:
            self.data_source = DATA_SOURCE

@dataclass
class OpenAIConfig(Serializable):
    """
        Config for OpenAI calls
    """
    key: str
    """OpenAI API key"""
    model: str
    """Model name"""


@dataclass
class ExtractionConfig(Serializable):
    """
        Config for model-extraction
    """
    prompt_len: Optional[int] = 30
    """Prompt length"""


@dataclass
class ExperimentConfig(Serializable):
    """
        Config for attacks
    """
    base_model: str
    """Base model name"""
    dataset_member: str
    """Dataset source for members"""
    dataset_nonmember: str
    """Dataset source for nonmembers"""
    pretokenized: Optional[bool] = False
    """Is the data already pretokenized"""
    revision: Optional[str] = None
    """Model revision to use"""
    presampled_dataset_member: Optional[str] = None
    """Path to presampled dataset source for members"""
    presampled_dataset_nonmember: Optional[str] = None
    """Path to presampled dataset source for mpmmembers"""
    token_frequency_map: Optional[str] = None # TODO: Handling auxiliary data structures
    """Path to a pre-computed token frequency map"""
    dataset_key: Optional[str] = None
    """Dataset key"""
    output_name: Optional[str] = None
    """Output name for sub-directory. Defaults to nothing"""
    specific_source: Optional[str] = None
    """Specific sub-source to focus on. Only valid for the_pile"""
    full_doc: Optional[bool] = False # TODO: refactor full_doc design?
    """Determines whether MIA will be performed over entire doc or not"""
    max_substrs: Optional[int] = 20
    """If full_doc, determines the maximum number of sample substrs to evaluate on"""
    dump_cache: Optional[bool] = False
    "Dump data to cache? Exits program after dumping"
    load_from_cache: Optional[bool] = False
    """Load data from cache?"""
<<<<<<< HEAD

    baselines_only: Optional[bool] = False
    """Evaluate only baselines?"""
    skip_baselines: Optional[bool] = False
    """Skip baselines?"""
    tokenization_attack: Optional[bool] = False
    """Run tokenization attack?"""
    quantile_attack: Optional[bool] = False
    """Run quantile attack?"""

=======
    blackbox_attacks: Optional[str] = None
    """List of attacks to evaluate, concatenated by + signs""" 
    baselines_only: Optional[bool] = False  # TODO: to be removed after Neighborhood attack is implemented into blackbox attack flow
    """Evaluate only baselines?"""
>>>>>>> 72243c71
    n_samples: Optional[int] = 200
    """Number of records (member and non-member each) to run the attack(s) for"""
    max_tokens: Optional[int] = 512
    """Consider samples with at most these many tokens"""
    max_data: Optional[int] = 5_000
    """Maximum samples to load from data before processing. Helps with efficiency"""
    min_words: Optional[int] = 100
    """Consider documents with at least these many words"""
    max_words: Optional[int] = 200
    """Consider documents with at most these many words"""
    max_words_cutoff: Optional[bool] = True
    """Is max_words a selection criteria (False), or a cutoff added on text (True)?"""
    batch_size: Optional[int] = 50
    """Batch size"""
    chunk_size: Optional[int] = 20
    """Chunk size"""
    scoring_model_name: Optional[str] = None
    """Scoring model (if different from base model)"""
    top_k: Optional[int] = 40
    """Consider only top-k tokens"""
    do_top_k: Optional[bool] = False
    """Use top-k sampling?"""
    top_p: Optional[float] = 0.96
    """Use tokens (minimal set) with cumulative probability of <=top_p"""
    do_top_p: Optional[bool] = False
    """Use top-p sampling?"""
    pre_perturb_pct: Optional[float] = 0.0
    """Percentage of tokens to perturb before attack"""
    pre_perturb_span_length: Optional[int] = 5
    """Span length for pre-perturbation"""
    tok_by_tok: Optional[bool] = False
    """FPRs at which to compute TPR"""
    fpr_list: Optional[List[float]] = field(default_factory=lambda: [0.001, 0.01])
    """Process data token-wise?"""
    ref_config: Optional[ReferenceConfig] = None
    """Reference model config"""
    neighborhood_config: Optional[NeighborhoodConfig] = None
    """Neighborhood attack config"""
    env_config: Optional[EnvironmentConfig] = None
    """Environment config"""
    openai_config: Optional[OpenAIConfig] = None
    """OpenAI config"""
    extraction_config: Optional[ExtractionConfig] = None
    """Extraction config"""

    def __post_init__(self):
        if self.dump_cache and self.load_from_cache:
            raise ValueError("Cannot dump and load cache at the same time")
        
        if self.neighborhood_config:
            if (self.neighborhood_config.dump_cache or self.neighborhood_config.load_from_cache) and not (self.load_from_cache or self.dump_cache):
                raise ValueError("Using dump/load for neighborhood cache without dumping/loading main cache does not make sense")<|MERGE_RESOLUTION|>--- conflicted
+++ resolved
@@ -148,23 +148,14 @@
     "Dump data to cache? Exits program after dumping"
     load_from_cache: Optional[bool] = False
     """Load data from cache?"""
-<<<<<<< HEAD
-
-    baselines_only: Optional[bool] = False
+    blackbox_attacks: Optional[str] = None
+    """List of attacks to evaluate, concatenated by + signs""" 
+    baselines_only: Optional[bool] = False  # TODO: to be removed after Neighborhood attack is implemented into blackbox attack flow
     """Evaluate only baselines?"""
-    skip_baselines: Optional[bool] = False
-    """Skip baselines?"""
     tokenization_attack: Optional[bool] = False
     """Run tokenization attack?"""
     quantile_attack: Optional[bool] = False
     """Run quantile attack?"""
-
-=======
-    blackbox_attacks: Optional[str] = None
-    """List of attacks to evaluate, concatenated by + signs""" 
-    baselines_only: Optional[bool] = False  # TODO: to be removed after Neighborhood attack is implemented into blackbox attack flow
-    """Evaluate only baselines?"""
->>>>>>> 72243c71
     n_samples: Optional[int] = 200
     """Number of records (member and non-member each) to run the attack(s) for"""
     max_tokens: Optional[int] = 512
