import torch
import torch.nn as nn
import openai
from typing import List
import numpy as np
import transformers
import time
from tqdm import tqdm
from multiprocessing.pool import ThreadPool
import torch.nn.functional as F
<<<<<<< HEAD
from transformers import AutoTokenizer, AutoModelForSequenceClassification
=======
import zlib
>>>>>>> 72243c71

from mimir.config import ExperimentConfig
from mimir.custom_datasets import SEPARATOR
from mimir.data_utils import drop_last_word

from utils.transformers.model import OpenLMforCausalLM


class Model(nn.Module):
    """
        Base class (for LLMs)
    """
    def __init__(self, config: ExperimentConfig, **kwargs):
        super().__init__()
        self.model = None # Set by child class
        self.tokenizer = None # Set by child class
        self.config = config
        self.device = None
        self.device_map = None
        self.name = None
        self.kwargs = kwargs
        self.cache_dir = self.config.env_config.cache_dir
    
    def to(self, device):
        self.model.to(device)
    
    def load(self):
        """
            Load model onto GPU (and compile, if requested) if not already loaded with device map
        """
        if not self.device_map:
            start = time.time()
            try:
                self.model.cpu()
            except NameError:
                pass
            if self.config.openai_config is None:
                self.model.to(self.device)
            if self.config.env_config.compile:
                torch.compile(self.model)
            print(f'DONE ({time.time() - start:.2f}s)')
    
    def unload(self):
        """
            Unload model from GPU
        """
        start = time.time()
        try:
            self.model.cpu()
        except NameError:
            pass
        print(f'DONE ({time.time() - start:.2f}s)')

    @torch.no_grad()
    def get_probabilities(self, text: str, tokens=None):
        """
            Get the probabilities or log-softmaxed logits for a text under the current model
        """
        if self.device is None or self.name is None:
            raise ValueError("Please set self.device and self.name in child class")

        if tokens is not None:
            labels = torch.from_numpy(tokens.astype(np.int64)).type(torch.LongTensor)
            if labels.shape[0] != 1:
                # expand first dimension
                labels = labels.unsqueeze(0)
            labels = labels.to(self.device)
        else:
            tokenized = self.tokenizer(
                text, return_tensors="pt").to(self.device)
            labels = tokenized.input_ids

        all_prob = []
        for i in range(0, labels.size(1), self.stride):
            begin_loc = max(i + self.stride - self.max_length, 0)
            end_loc = min(i + self.stride, labels.size(1))
            trg_len = end_loc - i  # may be different from stride on last loop
            input_ids = labels[:, begin_loc:end_loc]
            target_ids = input_ids.clone()
            target_ids[:, :-trg_len] = -100

            outputs = self.model(input_ids, labels=target_ids)
            logits = outputs.logits
            shift_logits = logits[..., :-1, :].contiguous()
            probabilities = torch.nn.functional.log_softmax(shift_logits, dim=-1)
            shift_labels = target_ids[..., 1:].contiguous()
            labels_processed = shift_labels[0]

            for i, token_id in enumerate(labels_processed):
                if token_id != -100:
                    probability = probabilities[0, i, token_id].item()
                    all_prob.append(probability)
        # Should be equal to # of tokens - 1 to account for shift
        assert len(all_prob) == labels.size(1) - 1

        return all_prob
    
    @torch.no_grad()
    def get_ll(self, text: str, tokens=None, probs=None):
        """
            Get the log likelihood of each text under the base_model
        """
        all_prob = probs if probs is not None else self.get_probabilities(text, tokens=tokens)
        return -np.mean(all_prob)
    
    def load_base_model_and_tokenizer(self, model_kwargs):
        if self.device is None or self.name is None:
            raise ValueError("Please set self.device and self.name in child class")

        if self.config.openai_config is None:
            print(f'Loading BASE model {self.name}...')
<<<<<<< HEAD
            device_map = self.device_map # if self.device_map else 'cpu'
            model = transformers.AutoModelForCausalLM.from_pretrained(
                self.name, **model_kwargs, device_map=device_map, cache_dir=self.cache_dir)
=======
            device_map = self.device_map if self.device_map else 'cpu'
            if "silo" in self.name or "balanced" in self.name:
                model = OpenLMforCausalLM.from_pretrained(
                    self.name, **model_kwargs, device_map=self.device, cache_dir=self.cache_dir)
                # Extract the model from the model wrapper so we dont need to call model.model
            elif "llama" in self.name or "alpaca" in self.name:
                # llama is too big, gotta use device map
                model = transformers.AutoModelForCausalLM.from_pretrained(self.name, **model_kwargs, device_map="balanced_low_0", cache_dir=self.cache_dir)
                self.device = 'cuda:1'
            else:
                model = transformers.AutoModelForCausalLM.from_pretrained(
                    self.name, **model_kwargs, device_map=device_map, cache_dir=self.cache_dir)
>>>>>>> 72243c71
        else:
            model = None

        optional_tok_kwargs = {}
        if "facebook/opt-" in self.name:
            print("Using non-fast tokenizer for OPT")
            optional_tok_kwargs['fast'] = False
        if self.config.dataset_member in ['pubmed'] or self.config.dataset_nonmember in ['pubmed']:
            optional_tok_kwargs['padding_side'] = 'left'
            self.pad_token = self.tokenizer.eos_token_id
        if "silo" in self.name or "balanced" in self.name:
            tokenizer = transformers.GPTNeoXTokenizerFast.from_pretrained(
                "EleutherAI/gpt-neox-20b", **optional_tok_kwargs, cache_dir=self.cache_dir)
        elif "datablations" in self.name:
            tokenizer = transformers.AutoTokenizer.from_pretrained(
                "gpt2", **optional_tok_kwargs, cache_dir=self.cache_dir)
        elif "llama" in self.name or "alpaca" in self.name:
            tokenizer = transformers.LlamaTokenizer.from_pretrained(
                self.name, **optional_tok_kwargs, cache_dir=self.cache_dir)
        elif "pubmedgpt" in self.name:
            tokenizer = transformers.AutoTokenizer.from_pretrained(
                "stanford-crfm/BioMedLM", **optional_tok_kwargs, cache_dir=self.cache_dir)
        else:
            tokenizer = transformers.AutoTokenizer.from_pretrained(
                self.name, **optional_tok_kwargs, cache_dir=self.cache_dir)
        tokenizer.pad_token_id = tokenizer.eos_token_id

        return model, tokenizer
    
    def load_model_properties(self):
         # TODO: getting max_length of input could be more generic
        if "silo" in self.name or "balanced" in self.name:
            self.max_length = self.model.model.seq_len
        elif hasattr(self.model.config, 'max_position_embeddings'):
            self.max_length = self.model.config.max_position_embeddings
        elif hasattr(self.model.config, 'n_positions'):
            self.max_length = self.model.config.n_positions
        else:
            # Default window size
            self.max_length = 1024
        self.stride = self.max_length // 2


class ReferenceModel(Model):
    """
        Wrapper for reference model
    """
    def __init__(self, config: ExperimentConfig, name: str):
        super().__init__(config)
        self.device = self.config.env_config.device_aux
        self.name = name
        base_model_kwargs = {'revision': 'main'}
        if 'gpt-j' in self.name or 'neox' in self.name or 'llama' in self.name or 'alpaca' in self.name:
            base_model_kwargs.update(dict(torch_dtype=torch.float16))
        if 'gpt-j' in self.name:
            base_model_kwargs.update(dict(revision='float16'))
        if ':' in self.name:
            print("Applying ref model revision")
            # Allow them to provide revisions as part of model name, then parse accordingly
            split = self.name.split(':')
            self.name = split[0]
            base_model_kwargs.update(dict(revision=split[-1]))
        self.model, self.tokenizer = self.load_base_model_and_tokenizer(
            model_kwargs=base_model_kwargs)
        self.load_model_properties()


class QuantileReferenceModel(Model):
    """
        Wrapper for referenc model, specifically used for quantile regression
    """
    def __init__(self, config: ExperimentConfig, name: str):
        super().__init__(config)
        self.device = self.config.env_config.device_aux
        self.name = name
        self.tokenizer = AutoTokenizer.from_pretrained(
            name, use_fast=False)
        self.model = AutoModelForSequenceClassification.from_pretrained(
            name,
            num_labels=2,
            max_position_embeddings=1024)
        # Modify model's last linear layer to have only 1 output
        self.model.classifier.linear_out = nn.Linear(self.model.classifier.linear_out.in_features, 1)
        self.load_model_properties()


class EvalModel(Model):
    """
        GPT-based detector that can distinguish between machine-generated and human-written text
    """
    def __init__(self, config: ExperimentConfig):
        super().__init__(config)
        self.device = self.config.env_config.device_aux
        self.name = 'roberta-base-openai-detector'
        self.model = transformers.AutoModelForSequenceClassification.from_pretrained(self.name, cache_dir=self.cache_dir).to(self.device)
        self.tokenizer = transformers.AutoTokenizer.from_pretrained(self.name, cache_dir=self.cache_dir)
 
    @torch.no_grad()
    def get_preds(self, data):
        batch_size = self.config.batch_size
        preds = []
        for batch in tqdm(range(len(data) // batch_size), desc="Evaluating fake"):
            batch_fake = data[batch * batch_size:(batch + 1) * batch_size]
            batch_fake = self.tokenizer(batch_fake, padding=True, truncation=True, max_length=512, return_tensors="pt").to(self.device)
            preds.extend(self.model(**batch_fake).logits.softmax(-1)[:,0].tolist())
        return preds


class LanguageModel(Model):
    """
        Generic LM- used most often for target model
    """
    def __init__(self, config: ExperimentConfig, **kwargs):
        super().__init__(config, **kwargs)
        self.device = self.config.env_config.device
        self.device_map = self.config.env_config.device_map        
        # Use provided name (if provided)
        # Relevant for scoring-model scenario
        self.name = self.kwargs.get('name', self.config.base_model)

        base_model_kwargs = {}
        if config.revision:
            base_model_kwargs.update(dict(revision=config.revision))
        if 'gpt-j' in self.name or 'neox' in self.name:
            base_model_kwargs.update(dict(torch_dtype=torch.float16))
        if 'gpt-j' in self.name:
            base_model_kwargs.update(dict(revision='float16'))
        self.model, self.tokenizer = self.load_base_model_and_tokenizer(
            model_kwargs=base_model_kwargs)
        self.load_model_properties()
        
    
    @torch.no_grad()
    def get_ref(self, text: str, ref_model: ReferenceModel, tokens=None, probs=None):
        """
            Compute the loss of a given text calibrated against the text's loss under a reference model -- MIA baseline
        """
        lls = self.get_ll(text, tokens=tokens, probs=probs)
        lls_ref = ref_model.get_ll(text)

        return lls - lls_ref

    @torch.no_grad()
    def get_rank(self, text: str, log: bool=False):
        """
            Get the average rank of each observed token sorted by model likelihood
        """
        openai_config = self.config.openai_config
        assert openai_config is None, "get_rank not implemented for OpenAI models"

        tokenized = self.tokenizer(text, return_tensors="pt").to(self.device)
        logits = self.model(**tokenized).logits[:,:-1]
        labels = tokenized.input_ids[:,1:]

        # get rank of each label token in the model's likelihood ordering
        matches = (logits.argsort(-1, descending=True) == labels.unsqueeze(-1)).nonzero()

        assert matches.shape[1] == 3, f"Expected 3 dimensions in matches tensor, got {matches.shape}"

        ranks, timesteps = matches[:,-1], matches[:,-2]

        # make sure we got exactly one match for each timestep in the sequence
        assert (timesteps == torch.arange(len(timesteps)).to(timesteps.device)).all(), "Expected one match per timestep"

        ranks = ranks.float() + 1 # convert to 1-indexed rank
        if log:
            ranks = torch.log(ranks)

        return ranks.float().mean().item()

<<<<<<< HEAD
    def get_lls(self, texts: str, tokenized: bool = False):
=======
    # TODO extend for longer sequences
    @torch.no_grad()
    def get_lls(self, texts: str):
>>>>>>> 72243c71
        # return [self.get_ll(text) for text in texts]
        tokenized = self.tokenizer(texts, return_tensors="pt", padding=True)
        labels = tokenized.input_ids
        batch_size = 25
        losses = []
        for i in range(0, labels.shape[0], batch_size):
            label_batch = labels[i:i+batch_size].to(self.device)
            output = self.model(label_batch, labels=label_batch)
            logits = output.logits
            # Shift so that tokens < n predict n
            shift_logits = logits[..., :-1, :].contiguous()
            shift_logits = torch.transpose(shift_logits, 1, 2)
            shift_labels = label_batch[..., 1:].contiguous()
            loss = F.cross_entropy(input=shift_logits, target=shift_labels, reduction='none').mean(dim=1)
            losses.extend(loss.tolist())
        return losses
    
    @torch.no_grad()
    def get_min_k_prob(self, text: str, tokens=None, probs=None, k=.2, window=1, stride=1):
        all_prob = probs if probs is not None else self.get_probabilities(text, tokens=tokens)
        # iterate through probabilities by ngram defined by window size at given stride
        ngram_probs = []
        for i in range(0, len(all_prob) - window + 1, stride):
            ngram_prob = all_prob[i:i+window]
            ngram_probs.append(np.mean(ngram_prob))
        min_k_probs = sorted(ngram_probs)[:int(len(ngram_probs) * k)]

        return -np.mean(min_k_probs)
    

    def sample_from_model(self, texts: List[str], **kwargs):
        """
            Sample from base_model using ****only**** the first 30 tokens in each example as context
        """
        min_words = kwargs.get('min_words', 55)
        max_words = kwargs.get('max_words', 200)
        prompt_tokens = kwargs.get('prompt_tokens', 30)

        # encode each text as a list of token ids
        if self.config.dataset_member == 'pubmed':
            texts = [t[:t.index(SEPARATOR)] for t in texts]
            all_encoded = self.tokenizer(texts, return_tensors="pt", padding=True).to(self.device)
        else:
            all_encoded = self.tokenizer(texts, return_tensors="pt", padding=True).to(self.device)
            all_encoded = {key: value[:, :prompt_tokens] for key, value in all_encoded.items()}

        decoded = ['' for _ in range(len(texts))]

        # sample from the model until we get a sample with at least min_words words for each example
        # this is an inefficient way to do this (since we regenerate for all inputs if just one is too short), but it works
        tries = 0
        while (m := min(len(x.split()) for x in decoded)) < min_words and tries <  self.config.neighborhood_config.top_p:
            if tries != 0:
                print()
                print(f"min words: {m}, needed {min_words}, regenerating (try {tries})")

            sampling_kwargs = {}
            if self.config.do_top_p:
                sampling_kwargs['top_p'] = self.config.top_p
            elif self.config.do_top_k:
                sampling_kwargs['top_k'] = self.config.top_k
            #min_length = 50 if config.dataset_member in ['pubmed'] else 150

            #outputs = base_model.generate(**all_encoded, min_length=min_length, max_length=max_length, do_sample=True, **sampling_kwargs, pad_token_id=base_tokenizer.eos_token_id, eos_token_id=base_tokenizer.eos_token_id)
            #removed minlen and attention mask min_length=min_length, max_length=200, do_sample=True,pad_token_id=base_tokenizer.eos_token_id,
            outputs = self.model.generate(**all_encoded, min_length=min_words*2, max_length=max_words*3,  **sampling_kwargs,  eos_token_id=self.tokenizer.eos_token_id)
            decoded = self.tokenizer.batch_decode(outputs, skip_special_tokens=True)
            tries += 1

        return decoded

    @torch.no_grad()
    def get_entropy(self, text: str):
        """
            Get average entropy of each token in the text
        """
        # raise NotImplementedError("get_entropy not implemented for OpenAI models")
        
        tokenized = self.tokenizer(text, return_tensors="pt").to(self.device)
        logits = self.model(**tokenized).logits[:,:-1]
        neg_entropy = F.softmax(logits, dim=-1) * F.log_softmax(logits, dim=-1)
        return -neg_entropy.sum(-1).mean().item()

    @torch.no_grad()
    def get_zlib_entropy(self, text: str, tokens=None, probs=None):
        zlib_entropy = len(zlib.compress(bytes(text, 'utf-8')))
        return self.get_ll(text, tokens=tokens, probs=probs) / zlib_entropy
    
    @torch.no_grad()
    def get_max_norm(self, text: str, context_len=None, tk_freq_map=None):
        # TODO: update like oher attacks
        tokenized = self.tokenizer(
            text, return_tensors="pt").to(self.device)
        labels = tokenized.input_ids

        max_length = context_len if context_len is not None else self.max_length
        stride = max_length // 2 #self.stride
        all_prob = []
        for i in range(0, labels.size(1), stride):
            begin_loc = max(i + stride - max_length, 0)
            end_loc = min(i + stride, labels.size(1))
            trg_len = end_loc - i  # may be different from stride on last loop
            input_ids = labels[:, begin_loc:end_loc]
            target_ids = input_ids.clone()
            target_ids[:, :-trg_len] = -100

            outputs = self.model(input_ids, labels=target_ids)
            logits = outputs.logits
            # Shift so that tokens < n predict n
            # print(logits.shape)
            shift_logits = logits[..., :-1, :].contiguous()
            # shift_logits = torch.transpose(shift_logits, 1, 2)
            probabilities = torch.nn.functional.log_softmax(shift_logits, dim=-1)
            shift_labels = target_ids[..., 1:].contiguous()
            labels_processed = shift_labels[0]

            for i, token_id in enumerate(labels_processed):
                if token_id != -100:
                    probability = probabilities[0, i, token_id].item()
                    max_tk_prob = torch.max(probabilities[0, i]).item()
                    tk_weight = max(tk_freq_map[token_id.item()], 1) / sum(tk_freq_map.values()) if tk_freq_map is not None else 1
                    if tk_weight == 0:
                        print("0 count token", token_id.item())
                    tk_norm = tk_weight
                    all_prob.append((1 - (max_tk_prob - probability)) / tk_norm)

        # Should be equal to # of tokens - 1 to account for shift
        assert len(all_prob) == labels.size(1) - 1
        return -np.mean(all_prob)


class OpenAI_APIModel(LanguageModel):
    """
        Wrapper for OpenAI API calls
    """
    def __init__(self, config: ExperimentConfig, **kwargs):
        super().__init__(config, **kwargs)
        self.model = None
        self.tokenizer = transformers.GPT2Tokenizer.from_pretrained('gpt2', cache_dir=self.cache_dir)
        self.API_TOKEN_COUNTER = 0
    
    @property
    def api_calls(self):
        return self.API_TOKEN_COUNTER

    @torch.no_grad()
    def get_ll(self, text: str):
        """
            Get the log likelihood of each text under the base_model
        """
        openai_config = self.config.openai_config

        kwargs = {"engine": openai_config.model, "temperature": 0, "max_tokens": 0, "echo": True, "logprobs": 0}
        r = openai.Completion.create(prompt=f"<|endoftext|>{text}", **kwargs)
        result = r['choices'][0]
        tokens, logprobs = result["logprobs"]["tokens"][1:], result["logprobs"]["token_logprobs"][1:]

        assert len(tokens) == len(logprobs), f"Expected {len(tokens)} logprobs, got {len(logprobs)}"

        return np.mean(logprobs)

    @torch.no_grad()
    def get_ref(self, text: str, ref_model: ReferenceModel):
        """
            Get the  likelihood ratio of each text under the base_model -- MIA baseline
        """
        raise NotImplementedError("OpenAI model not implemented for LIRA")
        openai_config = self.config.openai_config
        kwargs = {"engine": openai_config.model, "temperature": 0,
                    "max_tokens": 0, "echo": True, "logprobs": 0}
        r = openai.Completion.create(prompt=f"<|endoftext|>{text}", **kwargs)
        result = r['choices'][0]
        tokens, logprobs = result["logprobs"]["tokens"][1:], result["logprobs"]["token_logprobs"][1:]

        assert len(tokens) == len(logprobs), f"Expected {len(tokens)} logprobs, got {len(logprobs)}"

        return np.mean(logprobs)

    def get_lls(self, texts: str):

        # use GPT2_TOKENIZER to get total number of tokens
        total_tokens = sum(len(self.tokenizer.encode(text)) for text in texts)
        self.API_TOKEN_COUNTER += total_tokens * 2  # multiply by two because OpenAI double-counts echo_prompt tokens

        pool = ThreadPool(self.config.batch_size)
        return pool.map(self.get_ll, texts)

    def _openai_sample(self, p: str):
        openai_config = self.config.openai_config
        if self.config.dataset_member != 'pubmed':  # keep Answer: prefix for pubmed
            p = drop_last_word(p)

        # sample from the openai model
        kwargs = { "engine": openai_config.model, "max_tokens": 200 }
        if self.config.do_top_p:
            kwargs['top_p'] = self.config.top_p
    
        r = openai.Completion.create(prompt=f"{p}", **kwargs)
        return p + r['choices'][0].text


    def sample_from_model(self, texts: List[str], **kwargs):
        """
            Sample from base_model using ****only**** the first 30 tokens in each example as context
        """
        prompt_tokens = kwargs.get('prompt_tokens', 30)
        base_tokenizer = kwargs.get('base_tokenizer', None)
        if base_tokenizer is None:
            raise ValueError("Please provide base_tokenizer")

        # encode each text as a list of token ids
        if self.config.dataset_member == 'pubmed':
            texts = [t[:t.index(SEPARATOR)] for t in texts]
            all_encoded = base_tokenizer(texts, return_tensors="pt", padding=True).to(self.device)
        else:
            all_encoded = base_tokenizer(texts, return_tensors="pt", padding=True).to(self.device)
            all_encoded = {key: value[:, :prompt_tokens] for key, value in all_encoded.items()}

        # decode the prefixes back into text
        prefixes = base_tokenizer.batch_decode(all_encoded['input_ids'], skip_special_tokens=True)
        pool = ThreadPool(self.config.batch_size)

        decoded = pool.map(self._openai_sample, prefixes)

        # count total number of tokens with GPT2_TOKENIZER
        total_tokens = sum(len(self.tokenizer.encode(x)) for x in decoded)
        self.API_TOKEN_COUNTER += total_tokens

        return decoded
    
    @torch.no_grad()
    def get_entropy(self, text: str):
        """
            Get average entropy of each token in the text
        """
        raise NotImplementedError("get_entropy not implemented for OpenAI models")<|MERGE_RESOLUTION|>--- conflicted
+++ resolved
@@ -8,11 +8,8 @@
 from tqdm import tqdm
 from multiprocessing.pool import ThreadPool
 import torch.nn.functional as F
-<<<<<<< HEAD
 from transformers import AutoTokenizer, AutoModelForSequenceClassification
-=======
 import zlib
->>>>>>> 72243c71
 
 from mimir.config import ExperimentConfig
 from mimir.custom_datasets import SEPARATOR
@@ -124,11 +121,6 @@
 
         if self.config.openai_config is None:
             print(f'Loading BASE model {self.name}...')
-<<<<<<< HEAD
-            device_map = self.device_map # if self.device_map else 'cpu'
-            model = transformers.AutoModelForCausalLM.from_pretrained(
-                self.name, **model_kwargs, device_map=device_map, cache_dir=self.cache_dir)
-=======
             device_map = self.device_map if self.device_map else 'cpu'
             if "silo" in self.name or "balanced" in self.name:
                 model = OpenLMforCausalLM.from_pretrained(
@@ -141,7 +133,6 @@
             else:
                 model = transformers.AutoModelForCausalLM.from_pretrained(
                     self.name, **model_kwargs, device_map=device_map, cache_dir=self.cache_dir)
->>>>>>> 72243c71
         else:
             model = None
 
@@ -312,13 +303,9 @@
 
         return ranks.float().mean().item()
 
-<<<<<<< HEAD
-    def get_lls(self, texts: str, tokenized: bool = False):
-=======
     # TODO extend for longer sequences
     @torch.no_grad()
     def get_lls(self, texts: str):
->>>>>>> 72243c71
         # return [self.get_ll(text) for text in texts]
         tokenized = self.tokenizer(texts, return_tensors="pt", padding=True)
         labels = tokenized.input_ids
